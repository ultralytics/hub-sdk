--- conflicted
+++ resolved
@@ -6,20 +6,35 @@
 hub = HUBClient(crednetials)
 
 
-<<<<<<< HEAD
+
+# Initialise a teams client
+teams = hub.teams()
+# Get Datasets list
+response = teams.list()
+# Fetch a teams
+response = teams.read("TEAMS_ID")
+# # Create a new teams
+response = teams.create({"meta": {"name": "My favorite model"}})
+# # Update a teams
+response = teams.update("TEAMS_ID", {"meta": {"name": "Hello"}})
+# # Soft delete a teams
+response = teams.delete("TEAMS_ID")
+# # Hard delete a teams
+response = teams.delete("TEAMS_ID", True)
+
+
 # Initialise a datasets client
 datasets = hub.datasets()
 # Get Datasets list
 response = datasets.list()
 # Fetch a model
-response = datasets.read("MODEL_ID")
+response = datasets.read("DATASET_ID")
 # Update a model
-# response = datasets.update("oNkgWRAp87DoD591yBtf", {"meta": {"name": "Hello"}})
+response = datasets.update("DATASET_ID", {"meta": {"name": "Hello"}})
 # Soft delete a model
-response = datasets.delete("MODEL_ID")
+response = datasets.delete("DATASET_ID")
 # Hard delete a model
-response = datasets.delete("MODEL_ID", True)
-
+response = datasets.delete("DATASET_ID", True)
 
 
 # Initialise a projects client
@@ -42,12 +57,6 @@
 # Initialise a teams client
 teams = hub.teams()
 # Get Teams list
-=======
-
-# Initialise a teams client
-teams = hub.teams()
-# Get Datasets list
->>>>>>> a7f2d05b
 response = teams.list()
 # Fetch a teams
 response = teams.read("TEAMS_ID")
@@ -73,7 +82,6 @@
 response = datasets.delete("DATASET_ID")
 # Hard delete a dataset
 response = datasets.delete("DATASET_ID", True)
-
 
 # # Initialise a models client
 models = hub.models()
