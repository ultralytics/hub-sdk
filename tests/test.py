from hub_client import HUBClient

# Authenticate with the server
# crednetials = {"api_key": "0cfff8f4e9357c3777c0871d35802915913c2f71c3"}
crednetials = {"email": "rick.sanchez@citadel.com", "password": "987654321"}
hub = HUBClient(crednetials)
<<<<<<< HEAD
=======


# Initialise a datasets client
datasets = hub.datasets()
# Get Datasets list
response = datasets.list()
# Fetch a model
response = datasets.read("MODEL_ID")
# Update a model
# response = datasets.update("oNkgWRAp87DoD591yBtf", {"meta": {"name": "Hello"}})
# Soft delete a model
response = datasets.delete("MODEL_ID")
# Hard delete a model
response = datasets.delete("MODEL_ID", True)

>>>>>>> 6eeb9bf1


# Initialise a projects client
projects = hub.projects()

# Get projects list
response = projects.list()
# Fetch a projects
response = projects.read("PROJECT_ID")
# Create a new projects
response = projects.create({"meta": {"name": "My favorite projects"}})
# Update a projects
response = projects.update("PROJECT_ID", {"meta": {"name": "Hello"}})
# Soft delete a projects
response = projects.delete("PROJECT_ID")
# Hard delete a projects
response = projects.delete("PROJECT_ID", True)


# Initialise a teams client
teams = hub.teams()
# Get Teams list
response = teams.list()
# Fetch a teams
response = teams.read("TEAMS_ID")
# Create a new teams
response = teams.create({"meta": {"name": "My favorite teams"}})
# Update a teams
response = teams.update("TEAMS_ID", {"meta": {"name": "Hello"}})
# Soft delete a teams
response = teams.delete("TEAMS_ID")
# Hard delete a teams
response = teams.delete("TEAMS_ID", True)


# Initialise a datasets client
datasets = hub.datasets()
# Get Datasets list
response = datasets.list()
# Fetch a dataset
response = datasets.read("DATASET_ID")
# Update a dataset
response = datasets.update("DATASET_ID", {"meta": {"name": "Hello"}})
# Soft delete a dataset
response = datasets.delete("DATASET_ID")
# Hard delete a dataset
response = datasets.delete("DATASET_ID", True)


# # Initialise a models client
models = hub.models()
# # Create a new model
response = models.create({"meta": {"name": "My favorite model"}})
# # Fetch a model
response = models.read("MODEL_ID")
# # Update a model
response = models.update("MODEL_ID", {"meta": {"name": "Hello"}})
# # Soft delete a model
response = models.delete("MODEL_ID")
# # Hard delete a model
response = models.delete("MODEL_ID", True)

# Upload a model
# response = models.upload("MODEL_ID", "CKPT", {"meta": "args"})
# # Predict with a model
# response = models.predict("MODEL_ID", "IMAGE", {"config": "args"})
# # Export a model
# response = models.export("MODEL_ID", {"format": "name"})


# Response is returned in this format
response = {
    "success": "true or false, for developers who are not familiar with status codes",
    "message": "Summary of result",
    "data": "Nested JSON with the result or an empty object if not needed.",
}

# Coming Soon

# Cloud training
# response = models.train("MODEL_ID", {"config": "args"})<|MERGE_RESOLUTION|>--- conflicted
+++ resolved
@@ -4,8 +4,6 @@
 # crednetials = {"api_key": "0cfff8f4e9357c3777c0871d35802915913c2f71c3"}
 crednetials = {"email": "rick.sanchez@citadel.com", "password": "987654321"}
 hub = HUBClient(crednetials)
-<<<<<<< HEAD
-=======
 
 
 # Initialise a datasets client
@@ -21,7 +19,6 @@
 # Hard delete a model
 response = datasets.delete("MODEL_ID", True)
 
->>>>>>> 6eeb9bf1
 
 
 # Initialise a projects client
