from ultralytics_hub_sdk import HUBClient

# Authenticate with the server
crednetials = {"api_key": "99f3febd63071ad6c2d7fd17c1886cb01d8bded8ac"}
# crednetials = {"email": "rick.sanchez@citadel.com", "password": "987654321"}
client = HUBClient(crednetials)

# Models Operations

# model_list = client.model_list(page_size=10, public=True)  # Use client.ModelList to create an instance  # public True for Public data
# print("1: ", model_list.results) 
# model_list.next()    
# print("2: ", model_list.results)
# model_list.previous()
# print("previous: ", model_list.results)
# model = client.model("URlpJ8JjvumpwMiLElSf") # Model ID
# print(model.data)
# model.download_link(object="best")

# datasetID = "bogJIF0qmjgnExBi0SZn" # Use Model ID to get model and upload model
# dataset = client.dataset(datasetID)
# print(dataset.data)
# dataset.download_link(object="archive")

# project = client.project("z8HsyRxDFqly8lANOiYb")  # Project ID
# dataset = client.dataset("3OwLTYXLUaeHVTudXRdO")  # Dataset ID
# if None in (project.id, dataset.id):
#     raise "Hello"

# Project , Dataset ID for create New model
# data = {"meta": {"name": "sdk model"}, "projectId": "z8HsyRxDFqly8lANOiYb", "datasetId": "3OwLTYXLUaeHVTudXRdO", "config":{"batchSize":"-1", "cache":"ram", "device":"name" , "epochs":"5", "imageSize":"640" ,"patience":"5"}}
# model = client.model()
# model.create_model(data)



# modelId = "URlpJ8JjvumpwMiLElSf" # Use Model ID to get model and upload model
# model = client.model(modelId)
# print(model.data)

# data =  {
#     1: '{"loss/1": 0.5, "accuracy/1": 0.85}',
#     2: '{"loss/2": 0.4, "accuracy/2": 0.88}',
#     3: '{"loss/3": 0.3, "accuracy/3": 0.90}',
# } 
# model.upload_metrics(data)  # upload metrics 

# # Exports 
# modelId = "Epi7kTk7p2fQNHBGaPcD" # Use Model ID for export model
# model = client.model(modelId)
# print(model.data)
# model.export(format="pyTorch")  # upload export 


# Storage 
# data = {
#     "collection": "models",
#     "docId": "Epi7kTk7p2fQNHBGaPcD",
#     "object": "best"
# }
# storage = client.model(data)
# print(storage.get_dataset_url(data))

# Dataset Operations
<<<<<<< HEAD

=======
# # create dataset
>>>>>>> 60e23e58
# data = {"meta":{"name":"my dataset"}, "filename": ""}
# dataset = client.dataset()
# dataset.create_dataset(data)

# dataset = client.dataset('3OwLTYXLUaeHVTudXRdO')
# print(dataset.data)
# dataset = client.dataset("1jDR6r52XGWiRUBEstYw")
# print(dataset.delete())
# dataset = client.dataset("1jDR6r52XGWiRUBEstYw")
# print(dataset.update({"meta": {"name": "dataset Name"}}))

# dataset = client.dataset_list(page_size=1)
# print(dataset.results)
# print("1: ", dataset.results)
# dataset.next()
# print("2: ", dataset.results)
# dataset.previous()
# print("previous: ", dataset.results)


# Team Operations

# team = client.team({"meta":{"name":"my team"}}) # Create Teams 
# print(team.data)
# team = client.team('Teams ID')  # teams ID to data
# print(team.data)
# team.update({"meta": {"name": "Team Name update"}}) # for update teams
# team.delete() # for delete teams

# teams = client.team_list(page_size=1)   # teams list 
# print(teams.results)
# print("1: ", teams.results)
# teams.next()
# print("2: ", teams.results)
# teams.previous()
# print("previous: ", teams.results)

# Project Operations
<<<<<<< HEAD

=======
# # create project
>>>>>>> 60e23e58
# data ={"meta":{"name":"my project"}} 
# project = client.project()
# project.create_project(data)

# project = client.project('arP1HAMED0tcz770vG5l')
# print(project.data)
# project = client.project('arP1HAMED0tcz770vG5l')
# print(project.update({"meta": {"name": "Project name update"}}))
# project = client.project("arP1HAMED0tcz770vG5l")
# print(project.delete())

# projects = client.project_list(page_size=1, public=True)  
# print(projects.results)
# print("1" , projects.results)
# projects.next()
# print("2" , projects.results)
# projects.next()
# print("previouss" , projects.results)
# projects.previous()

<<<<<<< HEAD

# Upload a model
# response = models.upload("MODEL_ID", "CKPT", {"meta": "args"})
# # Predict with a model
# response = models.predict("MODEL_ID", "IMAGE", {"config": "args"})
# # Export a model
# response = models.export("MODEL_ID", {"format": "name"})


# Response is returned in this format
response = {
    "success": "true or false, for developers who are not familiar with status codes",
    "message": "Summary of result",
    "data": "Nested JSON with the result or an empty object if not needed.",
}

=======
>>>>>>> 60e23e58
# Coming Soon

# Cloud training
# response = models.train("MODEL_ID", {"config": "args"})<|MERGE_RESOLUTION|>--- conflicted
+++ resolved
@@ -1,11 +1,11 @@
 from ultralytics_hub_sdk import HUBClient
 
-# Authenticate with the server
-crednetials = {"api_key": "99f3febd63071ad6c2d7fd17c1886cb01d8bded8ac"}
+## Authenticate with the server
+# crednetials = {"api_key": "99f3febd63071ad6c2d7fd17c1886cb01d8bded8ac"}
 # crednetials = {"email": "rick.sanchez@citadel.com", "password": "987654321"}
-client = HUBClient(crednetials)
+# client = HUBClient(crednetials)
 
-# Models Operations
+## Models Operations
 
 # model_list = client.model_list(page_size=10, public=True)  # Use client.ModelList to create an instance  # public True for Public data
 # print("1: ", model_list.results) 
@@ -13,6 +13,7 @@
 # print("2: ", model_list.results)
 # model_list.previous()
 # print("previous: ", model_list.results)
+
 # model = client.model("URlpJ8JjvumpwMiLElSf") # Model ID
 # print(model.data)
 # model.download_link(object="best")
@@ -27,11 +28,15 @@
 # if None in (project.id, dataset.id):
 #     raise "Hello"
 
-# Project , Dataset ID for create New model
+## Project , Dataset ID for create New model
 # data = {"meta": {"name": "sdk model"}, "projectId": "z8HsyRxDFqly8lANOiYb", "datasetId": "3OwLTYXLUaeHVTudXRdO", "config":{"batchSize":"-1", "cache":"ram", "device":"name" , "epochs":"5", "imageSize":"640" ,"patience":"5"}}
 # model = client.model()
 # model.create_model(data)
 
+## Project , Dataset ID for create New model
+# data = {"meta": {"name": "sdk model"}, "projectId": "z8HsyRxDFqly8lANOiYb", "datasetId": "3OwLTYXLUaeHVTudXRdO", "config":{"batchSize":"-1", "cache":"ram", "device":"name" , "epochs":"5", "imageSize":"640" ,"patience":"5"}}
+# model = client.model()
+# model.create_model(data)
 
 
 # modelId = "URlpJ8JjvumpwMiLElSf" # Use Model ID to get model and upload model
@@ -45,14 +50,14 @@
 # } 
 # model.upload_metrics(data)  # upload metrics 
 
-# # Exports 
+## Exports 
 # modelId = "Epi7kTk7p2fQNHBGaPcD" # Use Model ID for export model
 # model = client.model(modelId)
 # print(model.data)
 # model.export(format="pyTorch")  # upload export 
 
 
-# Storage 
+## Firebase-storage 
 # data = {
 #     "collection": "models",
 #     "docId": "Epi7kTk7p2fQNHBGaPcD",
@@ -61,23 +66,25 @@
 # storage = client.model(data)
 # print(storage.get_dataset_url(data))
 
-# Dataset Operations
-<<<<<<< HEAD
-
-=======
-# # create dataset
->>>>>>> 60e23e58
+## Dataset Operations
+## create dataset
 # data = {"meta":{"name":"my dataset"}, "filename": ""}
 # dataset = client.dataset()
 # dataset.create_dataset(data)
 
+## get dataset by Id
 # dataset = client.dataset('3OwLTYXLUaeHVTudXRdO')
 # print(dataset.data)
-# dataset = client.dataset("1jDR6r52XGWiRUBEstYw")
-# print(dataset.delete())
+
+## Updata dataset
 # dataset = client.dataset("1jDR6r52XGWiRUBEstYw")
 # print(dataset.update({"meta": {"name": "dataset Name"}}))
 
+## delete dataset
+# dataset = client.dataset("1jDR6r52XGWiRUBEstYw")
+# dataset.delete()
+
+## List dataset
 # dataset = client.dataset_list(page_size=1)
 # print(dataset.results)
 # print("1: ", dataset.results)
@@ -87,7 +94,7 @@
 # print("previous: ", dataset.results)
 
 
-# Team Operations
+## Team Operations
 
 # team = client.team({"meta":{"name":"my team"}}) # Create Teams 
 # print(team.data)
@@ -104,23 +111,25 @@
 # teams.previous()
 # print("previous: ", teams.results)
 
-# Project Operations
-<<<<<<< HEAD
-
-=======
-# # create project
->>>>>>> 60e23e58
+## Project Operations
+## create project
 # data ={"meta":{"name":"my project"}} 
 # project = client.project()
 # project.create_project(data)
 
+## get project
 # project = client.project('arP1HAMED0tcz770vG5l')
 # print(project.data)
+
+## update project
 # project = client.project('arP1HAMED0tcz770vG5l')
 # print(project.update({"meta": {"name": "Project name update"}}))
+
+## delete project 
 # project = client.project("arP1HAMED0tcz770vG5l")
 # print(project.delete())
 
+## List Project
 # projects = client.project_list(page_size=1, public=True)  
 # print(projects.results)
 # print("1" , projects.results)
@@ -130,26 +139,7 @@
 # print("previouss" , projects.results)
 # projects.previous()
 
-<<<<<<< HEAD
+## Coming Soon
 
-# Upload a model
-# response = models.upload("MODEL_ID", "CKPT", {"meta": "args"})
-# # Predict with a model
-# response = models.predict("MODEL_ID", "IMAGE", {"config": "args"})
-# # Export a model
-# response = models.export("MODEL_ID", {"format": "name"})
-
-
-# Response is returned in this format
-response = {
-    "success": "true or false, for developers who are not familiar with status codes",
-    "message": "Summary of result",
-    "data": "Nested JSON with the result or an empty object if not needed.",
-}
-
-=======
->>>>>>> 60e23e58
-# Coming Soon
-
-# Cloud training
+## Cloud training
 # response = models.train("MODEL_ID", {"config": "args"})