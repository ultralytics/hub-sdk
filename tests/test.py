<<<<<<< HEAD
from ultralytics_hub_sdk import HUBClient
=======
from hub_sdk import HUBClient
>>>>>>> 364435d6

## Authenticate with the server
# crednetials = {"api_key": "99f3febd63071ad6c2d7fd17c1886cb01d8bded8ac"}
# crednetials = {"email": "rick.sanchez@citadel.com", "password": "987654321"}
# client = HUBClient(crednetials)

## Models Operations

# model_list = client.model_list(page_size=10, public=True)  # Use client.ModelList to create an instance  # public True for Public data
# print("1: ", model_list.results) 
# model_list.next()    
# print("2: ", model_list.results)
# model_list.previous()
# print("previous: ", model_list.results)

# model = client.model("URlpJ8JjvumpwMiLElSf") # Model ID
# print(model.data)
# print(dataset.get_download_link("best"))

# datasetID = "3OwLTYXLUaeHVTudXRdO" # Use Model ID to get model and upload model
# dataset = client.dataset(datasetID)
# print(dataset.data)
# print(dataset.get_download_link("archive"))

## Project , Dataset ID for create New model
# data = {"meta": {"name": "sdk model"}, "projectId": "z8HsyRxDFqly8lANOiYb", "datasetId": "3OwLTYXLUaeHVTudXRdO", "config":{"batchSize":"-1", "cache":"ram", "device":"name" , "epochs":"5", "imageSize":"640" ,"patience":"5"}}
# model = client.model()
# model.create_model(data)


# modelId = "URlpJ8JjvumpwMiLElSf" # Use Model ID to get model and upload model
# model = client.model(modelId)
# print(model.data)

# data =  {
#     1: '{"loss/1": 0.5, "accuracy/1": 0.85}',
#     2: '{"loss/2": 0.4, "accuracy/2": 0.88}',
#     3: '{"loss/3": 0.3, "accuracy/3": 0.90}',
# } 
# model.upload_metrics(data)  # upload metrics 

## Exports 
# modelId = "Epi7kTk7p2fQNHBGaPcD" # Use Model ID for export model
# model = client.model(modelId)
# print(model.data)
# model.export(format="pyTorch")  # upload export 


## Firebase-storage 
# data = {
#     "collection": "models",
#     "docId": "Epi7kTk7p2fQNHBGaPcD",
#     "object": "best"
# }
# storage = client.model(data)
# print(storage.get_dataset_url(data))

<<<<<<< HEAD
# Upload model

# datasetID = "KUGRLIK8C4nytMcYNiW9"
# dataset = client.model(datasetID)
# print("dataset Data", dataset.data)
# uploadDataset = dataset.upload_model(is_best= True, epoch=5, weights="example.pt")


# Dataset Operations

#  Upload Dataset

# datasetID = "3OwLTYXLUaeHVTudXRdO"
# dataset = client.dataset(datasetID)
# print("dataset Data", dataset.data)
# uploadDataset = dataset.upload_dataset(file="coco8.zip")

#  Crud Operations

=======
## Dataset Operations
## create dataset
>>>>>>> 364435d6
# data = {"meta":{"name":"my dataset"}, "filename": ""}
# dataset = client.dataset()
# dataset.create_dataset(data)

## get dataset by Id
# dataset = client.dataset('3OwLTYXLUaeHVTudXRdO')
# print(dataset.data)

## Updata dataset
# dataset = client.dataset("1jDR6r52XGWiRUBEstYw")
# print(dataset.update({"meta": {"name": "dataset Name"}}))

## delete dataset
# dataset = client.dataset("1jDR6r52XGWiRUBEstYw")
# dataset.delete()

## List dataset
# dataset = client.dataset_list(page_size=1)
# print(dataset.results)
# print("1: ", dataset.results)
# dataset.next()
# print("2: ", dataset.results)
# dataset.previous()
# print("previous: ", dataset.results)


## Team Operations

# team = client.team({"meta":{"name":"my team"}}) # Create Teams 
# print(team.data)
# team = client.team('Teams ID')  # teams ID to data
# print(team.data)
# team.update({"meta": {"name": "Team Name update"}}) # for update teams
# team.delete() # for delete teams

# teams = client.team_list(page_size=1)   # teams list 
# print(teams.results)
# print("1: ", teams.results)
# teams.next()
# print("2: ", teams.results)
# teams.previous()
# print("previous: ", teams.results)

## Project Operations
## create project
# data ={"meta":{"name":"my project"}} 
# project = client.project()
# project.create_project(data)

## get project
# project = client.project('arP1HAMED0tcz770vG5l')
# print(project.data)

## update project
# project = client.project('arP1HAMED0tcz770vG5l')
# print(project.update({"meta": {"name": "Project name update"}}))

## delete project 
# project = client.project("arP1HAMED0tcz770vG5l")
# print(project.delete())

## List Project
# projects = client.project_list(page_size=1, public=True)  
# print(projects.results)
# print("1" , projects.results)
# projects.next()
# print("2" , projects.results)
# projects.next()
# print("previouss" , projects.results)
# projects.previous()

## Coming Soon

## Cloud training
# response = models.train("MODEL_ID", {"config": "args"})<|MERGE_RESOLUTION|>--- conflicted
+++ resolved
@@ -1,8 +1,4 @@
-<<<<<<< HEAD
-from ultralytics_hub_sdk import HUBClient
-=======
 from hub_sdk import HUBClient
->>>>>>> 364435d6
 
 ## Authenticate with the server
 # crednetials = {"api_key": "99f3febd63071ad6c2d7fd17c1886cb01d8bded8ac"}
@@ -60,7 +56,6 @@
 # storage = client.model(data)
 # print(storage.get_dataset_url(data))
 
-<<<<<<< HEAD
 # Upload model
 
 # datasetID = "KUGRLIK8C4nytMcYNiW9"
@@ -80,10 +75,6 @@
 
 #  Crud Operations
 
-=======
-## Dataset Operations
-## create dataset
->>>>>>> 364435d6
 # data = {"meta":{"name":"my dataset"}, "filename": ""}
 # dataset = client.dataset()
 # dataset.create_dataset(data)
