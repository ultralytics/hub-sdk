from hub_sdk import HUBClient

## Authenticate with the server
# crednetials = {"api_key": "99f3febd63071ad6c2d7fd17c1886cb01d8bded8ac"}
# crednetials = {"email": "rick.sanchez@citadel.com", "password": "987654321"}
# client = HUBClient(crednetials)

##################################
## Models Operations

# model_list = client.model_list(page_size=10, public=True)
# print(model_list.results) 
# model_list.next()
# model_list.previous()

## Project , Dataset ID for create New model
# data = {"meta": {"name": "sdk model"}, "projectId": "<project_id>", "datasetId": "<dataset_id>", "config":{"batchSize":"-1", "cache":"ram", "device":"name" , "epochs":"5", "imageSize":"640" ,"patience":"5"}}
# model = client.model()
# model.create_model(data)

## Updata model
# model = client.model("<Model ID>")
# print(model.update({"meta": {"name": "model Name"}}))

## delete model
# model = client.model("<Model ID>")
# model.delete()

# modelId = "URlpJ8JjvumpwMiLElSf" # Use Model ID to get model and upload model
# model = client.model(modelId)
# print(model.data)

# data =  {
#     1: '{"loss/1": 0.5, "accuracy/1": 0.85}',
#     2: '{"loss/2": 0.4, "accuracy/2": 0.88}',
#     3: '{"loss/3": 0.3, "accuracy/3": 0.90}',
# } 
# model.upload_metrics(data)  # upload metrics 

## Exports 
# modelId = "Epi7kTk7p2fQNHBGaPcD" # Use Model ID for export model
# model = client.model(modelId)
# print(model.data)
# model.export(format="pyTorch")  # upload export 


## Firebase-storage 
# data = {
#     "collection": "models",
#     "docId": "Epi7kTk7p2fQNHBGaPcD",
#     "object": "best"
# }
# storage = client.model(data)
# print(storage.get_dataset_url(data))

<<<<<<< HEAD

## Dataset Operations
## create dataset

# Upload model

# datasetID = "KUGRLIK8C4nytMcYNiW9"
# dataset = client.model(datasetID)
# print("dataset Data", dataset.data)
# uploadDataset = dataset.upload_model(is_best= True, epoch=5, weights="example.pt")


# Dataset Operations
=======
# model = client.model("<model ID>") # Model ID
# print(model.data)
# print(dataset.get_download_link("best"))
>>>>>>> 87e4b80e

# Upload model
# modelID = "<MODEL ID>"
# model = client.model(datasetID)
# print("model Data", model.data)
# uploadmodel = model.upload_model(is_best= True, epoch=5, weights="example.pt")


###################################
## Dataset Operations
# create dataset

# data = {"meta":{"name":"my dataset"}, "filename": ""}
# dataset = client.dataset()
# dataset.create_dataset(data)

## get dataset by Id
# dataset = client.dataset('<Dataset ID>')
# print(dataset.data)

## Updata dataset
# dataset = client.dataset("<Dataset ID>")
# print(dataset.update({"meta": {"name": "dataset Name"}}))

## delete dataset
# dataset = client.dataset("<Dataset ID>")
# dataset.delete()

## List dataset
# dataset = client.dataset_list(page_size=1)
# print(dataset.results)
# dataset.next()
# dataset.previous()

# datasetID = "model ID" # Use Model ID to get model and upload model
# dataset = client.dataset(datasetID)
# print(dataset.data)
# print(dataset.get_download_link("archive"))

#  Upload Dataset

# datasetID = "<dataset ID>"
# dataset = client.dataset(datasetID)
# print("dataset Data", dataset.data)
# uploadDataset = dataset.upload_dataset(file="coco8.zip")

#####################################
## Project Operations
## create project
# data ={"meta":{"name":"my project"}} 
# project = client.project()
# project.create_project(data)

## get project
# project = client.project('<Project ID>')
# print(project.data)

## update project
# project = client.project('<Project ID>')
# print(project.update({"meta": {"name": "Project name update"}}))

## delete project 
# project = client.project("<Project ID>")
# print(project.delete())

## List Project
# projects = client.project_list(page_size=1, public=True)  
# print(projects.results)
# projects.next()
# projects.previous()


# projectID = "<Project ID>" # Use Model ID to get model and upload model
# project = client.project(projectID)
# print(project.data)
# project.upload_image(file = "project_image.jpeg")  # upload metrics 


#######################################
## Team Operations
# team = client.team({"meta":{"name":"my team"}}) # Create Teams 
# print(team.data)
# team = client.team('Teams ID')  # teams ID to data
# print(team.data)
# team.update({"meta": {"name": "Team Name update"}}) # for update teams
# team.delete() # for delete teams

# teams = client.team_list(page_size=1)   # teams list 
# print(teams.results)
# teams.next()
# teams.previous()




## Coming Soon

## Cloud training
# response = models.train("MODEL_ID", {"config": "args"})<|MERGE_RESOLUTION|>--- conflicted
+++ resolved
@@ -53,8 +53,6 @@
 # storage = client.model(data)
 # print(storage.get_dataset_url(data))
 
-<<<<<<< HEAD
-
 ## Dataset Operations
 ## create dataset
 
@@ -67,11 +65,6 @@
 
 
 # Dataset Operations
-=======
-# model = client.model("<model ID>") # Model ID
-# print(model.data)
-# print(dataset.get_download_link("best"))
->>>>>>> 87e4b80e
 
 # Upload model
 # modelID = "<MODEL ID>"
