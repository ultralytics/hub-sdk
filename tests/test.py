--- conflicted
+++ resolved
@@ -4,29 +4,11 @@
 # crednetials = {"api_key": "0cfff8f4e9357c3777c0871d35802915913c2f71c3"}
 crednetials = {"email": "rick.sanchez@citadel.com", "password": "987654321"}
 hub = HUBClient(crednetials)
-<<<<<<< HEAD
-=======
 
-
-# Initialise a datasets client
-datasets = hub.datasets()
-# Get Datasets list
-response = datasets.list()
-# Fetch a model
-response = datasets.read("MODEL_ID")
-# Update a model
-# response = datasets.update("oNkgWRAp87DoD591yBtf", {"meta": {"name": "Hello"}})
-# Soft delete a model
-response = datasets.delete("MODEL_ID")
-# Hard delete a model
-response = datasets.delete("MODEL_ID", True)
-
->>>>>>> 6eeb9bf1
 
 
 # Initialise a teams client
 teams = hub.teams()
-
 # Get Datasets list
 response = teams.list()
 # Fetch a teams
