--- conflicted
+++ resolved
@@ -2,13 +2,8 @@
 from hub_client import HUBClient
 
 # Authenticate with the server
-<<<<<<< HEAD
 crednetials = {"api_key": "0cfff8f4e9357c3777c0871d35802915913c2f71c3"}
 # crednetials = {"email": "rick.sanchez@citadel.com", "password": "987654321"}
-=======
-# crednetials = {"api_key": "0cfff8f4e9357c3777c0871d35802915913c2f71c3"}
-crednetials = {"email": "rick.sanchez@citadel.com", "password": "987654321"}
->>>>>>> 5bfef0e2
 client = HUBClient(crednetials)
 
 # Models Operations
@@ -20,7 +15,6 @@
 # model_list.previous()
 # print("previous: ", model_list.results)
 
-<<<<<<< HEAD
 file_content = "This is some sample content."
 file_obj = io.StringIO(file_content)
 
@@ -34,58 +28,18 @@
 model.upload_metrics(data)
 
 # model = client.model("MODEL ID")
-=======
 
-
-# Initialise a teams client
-teams = hub.teams()
-# Get Datasets list
-response = teams.list()
-# Fetch a teams
-response = teams.read("TEAMS_ID")
-# # Create a new teams
-response = teams.create({"meta": {"name": "My favorite model"}})
-# # Update a teams
-response = teams.update("TEAMS_ID", {"meta": {"name": "Hello"}})
-# # Soft delete a teams
-response = teams.delete("TEAMS_ID")
-# # Hard delete a teams
-response = teams.delete("TEAMS_ID", True)
-
-
-# Initialise a datasets client
-datasets = hub.datasets()
-# Get Datasets list
-response = datasets.list()
-# Fetch a model
-response = datasets.read("DATASET_ID")
-# Update a model
-response = datasets.update("DATASET_ID", {"meta": {"name": "Hello"}})
-# Soft delete a model
-response = datasets.delete("DATASET_ID")
-# Hard delete a model
-response = datasets.delete("DATASET_ID", True)
-
-
-# Initialise a projects client
-projects = hub.projects()
-
-# model = client.model("KUGRLIK8C4nytMcYNiW9")
->>>>>>> 5bfef0e2
 # print(model.update({"meta": {"name": "Model Name"}}))
 # model = client.model("MODEL ID")
 # print(model.delete())
 # model = client.model("model ID")
 # print(model.update({"meta": {"name": "model Name"}}))
 
-
-<<<<<<< HEAD
 # metrics_value = {"meta": {"chart": "xyz", "key" : "key_name", "name": "name_name_name"}}
 # model = client.upload_metrics("4J9maeKaIUElsxfXc9db")
 # print(model.upload(data =metrics_value))
 
-=======
->>>>>>> 5bfef0e2
+
 # Dataset Operations
 
 # dataset = client.dataset({"meta":{"name":"my dataset"}})
@@ -99,7 +53,6 @@
 # dataset = client.dataset("DATASET ID")
 # print(dataset.update({"meta": {"name": "dataset Name"}}))
 
-<<<<<<< HEAD
 # Team Operations
 
 # team = client.team({"meta":{"name":"my team"}})
@@ -127,33 +80,6 @@
 # print(project.update({"meta": {"name": "Project Name"}}))
 # projects = client.project_list(page_size=1)
 # print(projects.results)
-=======
-# Initialise a datasets client
-datasets = hub.datasets()
-# Get Datasets list
-response = datasets.list()
-# Fetch a dataset
-response = datasets.read("DATASET_ID")
-# Update a dataset
-response = datasets.update("DATASET_ID", {"meta": {"name": "Hello"}})
-# Soft delete a dataset
-response = datasets.delete("DATASET_ID")
-# Hard delete a dataset
-response = datasets.delete("DATASET_ID", True)
-
-# # Initialise a models client
-models = hub.models()
-# # Create a new model
-response = models.create({"meta": {"name": "My favorite model"}})
-# # Fetch a model
-response = models.read("MODEL_ID")
-# # Update a model
-response = models.update("MODEL_ID", {"meta": {"name": "Hello"}})
-# # Soft delete a model
-response = models.delete("MODEL_ID")
-# # Hard delete a model
-response = models.delete("MODEL_ID", True)
->>>>>>> 5bfef0e2
 
 # Upload a model
 # response = models.upload("MODEL_ID", "CKPT", {"meta": "args"})
