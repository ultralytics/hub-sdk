--- conflicted
+++ resolved
@@ -9,13 +9,8 @@
 ```
 
 ### Project and Dataset Check
-<<<<<<< HEAD
 This code snippet ensures the presence of both a project and a dataset by initializing their objects using their respective IDs. In case either of these IDs is not available, it raises an exception, as both are essential prerequisites for the creation of a model.
 ```python
-=======
-This code snippet checks whether both a project and a dataset exist based on their respective IDs. It initializes project and dataset objects using their IDs and raises an exception if either of them is not available.
-```sh
->>>>>>> 70eef226
 project = client.project("<Project ID>")
 dataset = client.dataset("<Dataset ID>")
 if None in (project.id, dataset.id):
@@ -41,29 +36,18 @@
 model.create_model(data)
 ```
 
-<<<<<<< HEAD
-### Update Model 
-This code example shows how to modify the metadata of a model effectively. By supplying the model ID and updated metadata, you can easily alter attributes such as the model's name.
-=======
 ### Update Model
 This code demonstrates how to update the metadata of an existing model. You can change attributes like the model's name by specifying the model's ID and providing updated metadata.
->>>>>>> 70eef226
 
-```sh
+```python
 model = client.model("<Model ID>")
 model.update({"meta": {"name": "model Name"}})
 ```
 
-<<<<<<< HEAD
 ### Delete Model 
 This function lets you erase a particular model by giving its ID. Use it carefully, as it permanently erases the model and its linked data.
 
 ```python
-=======
-### Delete Model
-This function allows you to delete a specific model by providing its ID. Be cautious when using this function, as it permanently removes the model and its associated data.
-```sh
->>>>>>> 70eef226
 model = client.model("Model ID")
 model.delete()
 ```
