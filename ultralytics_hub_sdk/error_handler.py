import http.client

class ErrorHandler:
    def __init__(self, status_code, message=None):
        """
        Initialize the ErrorHandler object with a given status code.

        :param status_code: The HTTP status code representing the error.
        """
        self.status_code = status_code
        self.message = message

    def handle(self):
        """
        Handle the error based on the provided status code.

        :return: A message describing the error.
        """
        error_handlers = {
            401: self.handle_unauthorized,
            404: self.handle_not_found,
            500: self.handle_internal_server_error,
            400: self.handle_invalid_request(self.message),
        }

        handler = error_handlers.get(self.status_code, self.get_default_message)
        return handler()

    def handle_unauthorized(self):
        """
        Handle an unauthorized error (HTTP 401).

        :return: An error message indicating unauthorized access.
        """
        return "Unauthorized: Please check your credentials."
    def handle_not_found(self):
        """
        Handle a resource not found error (HTTP 404).

        :return: An error message indicating that the requested resource was not found.
        """
        return "Resource not found."

    def handle_internal_server_error(self):
        """
        Handle an internal server error (HTTP 500).

        :return: An error message indicating an internal server error.
        """
        return "Internal server error."

    def handle_unknown_error(self):
        """
        Handle an unknown error.

        :return: An error message indicating that an unknown error occurred.
        """
        return "Unknown error occurred."

<<<<<<< HEAD
    @staticmethod
    def handle_invalid_request(self, message=None):
        """
        Handle invalid request.

        :return: An error message indicating that an invalid error occurred.
        """
        return message if message else "Invalid Request"
=======
    def get_default_message(self):
        """
        Get the default error message for a given HTTP status code.

        Args:
            status_code (int): The HTTP status code for which to retrieve the default message.

        Returns:
            str: The default error message associated with the provided status code.
                 If no message is found, it falls back to handling an unknown error.

        """
        return http.client.responses.get(self.status_code, self.handle_unknown_error())
>>>>>>> 1f9a09b0
<|MERGE_RESOLUTION|>--- conflicted
+++ resolved
@@ -57,16 +57,6 @@
         """
         return "Unknown error occurred."
 
-<<<<<<< HEAD
-    @staticmethod
-    def handle_invalid_request(self, message=None):
-        """
-        Handle invalid request.
-
-        :return: An error message indicating that an invalid error occurred.
-        """
-        return message if message else "Invalid Request"
-=======
     def get_default_message(self):
         """
         Get the default error message for a given HTTP status code.
@@ -79,5 +69,4 @@
                  If no message is found, it falls back to handling an unknown error.
 
         """
-        return http.client.responses.get(self.status_code, self.handle_unknown_error())
->>>>>>> 1f9a09b0
+        return http.client.responses.get(self.status_code, self.handle_unknown_error())