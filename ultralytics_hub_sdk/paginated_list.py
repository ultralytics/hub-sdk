
<<<<<<< HEAD
from .logger import Logger
from .config import HUB_FUNCTIONS_ROOT
from .api_client import APIClientMixin
=======
from .config import HUB_API_ROOT
from .api_client import APIClient
>>>>>>> 1f9a09b0


class PaginatedList(APIClient):
    def __init__(self, base_endpoint, name, page_size=None, headers=None):
        """
        Initialize a PaginatedList instance.

        Args:
            base_endpoint (str): The base API endpoint for the paginated resource.
            name (str): A descriptive name for the paginated resource.
            page_size (int, optional): The number of items per page. Defaults to None.
            headers (dict, optional): Additional headers to include in API requests. Defaults to None.
        """
<<<<<<< HEAD
        super().__init__(HUB_FUNCTIONS_ROOT+"/v1", base_endpoint, headers)
=======
        super().__init__(f"{HUB_FUNCTIONS_ROOT}/v1/{base_endpoint}", headers)
>>>>>>> 1f9a09b0
        self.name = name
        self.page_size = page_size
        self.pages = [None]
        self.current_page = 0
        self.total_pages = 1
        self._get()

    def _get(self, query=None):
        """
        Retrieve data for the current page.

        Args:
            query (dict, optional): Additional query parameters for the API request. Defaults to None.
        """
        try:
            last_record = self.pages[self.current_page]
            resp = self.list(
                self.page_size, last_record,
                query=query,
            )
            self.__update_data(resp)
        except Exception as e:
            self.results = []
            self.logger.error('Failed to get data: %s', e)

    def previous(self):
        """
        Move to the previous page of results if available.
        """
        try:
            if self.current_page > 0:
                self.current_page -= 1
                self._get()
        except Exception as e:
            self.logger.error('Failed to get previous page: %s', e)

    def next(self):
        """
        Move to the next page of results if available.
        """
        try:
            if self.current_page < self.total_pages - 1: 
                self.current_page += 1
                self._get()
        except Exception as e:
            self.logger.error('Failed to get next page: %s', e)

    def __update_data(self, resp):
        """
        Update the internal data with the response from the API.

        Args:
            resp (dict): API response data.
        """
        resp_data = resp.get("data",{})
        self.results = resp_data.get("results",{})
        self.total_pages = resp_data.get("total") // self.page_size
        last_record_id = resp_data.get("lastRecordId")
        if last_record_id is not None:
            if len(self.pages) <= self.current_page + 1:
                self.pages.append(last_record_id)
            else:
                self.pages[self.current_page + 1] = last_record_id
        else:
            self.pages[self.current_page + 1:] = [None] * (len(self.pages) - self.current_page - 1)

    def list(self, page_size=10, last_record=None, query=None):
        """
        Retrieve a list of items from the API.

        Args:
            page_size (int, optional): The number of items per page. Defaults to 10.
            last_record (str, optional): ID of the last record from the previous page. Defaults to None.
            query (dict, optional): Additional query parameters for the API request. Defaults to None.

        Returns:
            dict: API response data.
        """
        try:
            params = {"perPage": page_size}
            if last_record:
                params["lastRecordId"] = last_record
            if query:
                params["query"] = query 
            return self.get("", params=params)
        except Exception as e:
            self.logger.error(f"Failed to list {self.name}: %s", e)<|MERGE_RESOLUTION|>--- conflicted
+++ resolved
@@ -1,12 +1,5 @@
-
-<<<<<<< HEAD
-from .logger import Logger
-from .config import HUB_FUNCTIONS_ROOT
-from .api_client import APIClientMixin
-=======
-from .config import HUB_API_ROOT
+from .config import HUB_API_ROOT, HUB_FUNCTIONS_ROOT
 from .api_client import APIClient
->>>>>>> 1f9a09b0
 
 
 class PaginatedList(APIClient):
@@ -20,11 +13,7 @@
             page_size (int, optional): The number of items per page. Defaults to None.
             headers (dict, optional): Additional headers to include in API requests. Defaults to None.
         """
-<<<<<<< HEAD
-        super().__init__(HUB_FUNCTIONS_ROOT+"/v1", base_endpoint, headers)
-=======
         super().__init__(f"{HUB_FUNCTIONS_ROOT}/v1/{base_endpoint}", headers)
->>>>>>> 1f9a09b0
         self.name = name
         self.page_size = page_size
         self.pages = [None]
