from json import JSONDecodeError
import requests
from .error_handler import ErrorHandler
<<<<<<< HEAD
import curlify
=======
from .config import HUB_EXCEPTIONS
from .logger import logger
>>>>>>> 1f9a09b0

class APIClientError(Exception):
    def __init__(self, message, status_code=None):
        super().__init__(message)
        self.status_code = status_code
        self.message = message

    def __str__(self):
        return f"{self.__class__.__name__}: {self.args[0]}"


class APIClient:
    def __init__(self, base_url, headers=None):
        """
        Initialize an instance of the APIClient class.

        Args:
            base_url (str): The base URL for the API.
            headers (dict, optional): Headers to be included in each request. Defaults to None.
        """
        self.base_url = base_url
        self.headers = headers
        self.logger = logger

<<<<<<< HEAD
    def _make_request(self, method, endpoint, data=None, params=None, files=None, type="json"):
=======
    def _make_request(self, method, endpoint, data=None, json=None, params=None, files=None, stream=False):
>>>>>>> 1f9a09b0
        """
        Make an HTTP request to the API.

        Args:
            method (str): The HTTP method to use for the request (e.g., "GET", "POST").
            endpoint (str): The endpoint to append to the base URL for the request.
            data (dict, optional): Data to be sent in the request's body. Defaults to None.
            json_data (dict, optional): JSON data to be sent in the request's body. Defaults to None.
            params (dict, optional): Query parameters for the request. Defaults to None.
            files (dict, optional): Files to be sent as part of the form data. Defaults to None.
            stream (bool, optional): Whether to stream the response content. Defaults to False.

        Returns:
            requests.Response: The response object from the HTTP request.

        Raises:
            APIClientError: If an error occurs during the request, this exception is raised with an appropriate message
                            based on the HTTP status code.
        """
        # Overwrite the base url if a http url is submitted
        url = endpoint if endpoint.startswith("http") else self.base_url + endpoint

        kwargs = {
            "params": params,
            "files": files,
            "headers": self.headers,
            "stream": stream
        }

        # Determine the request data based on 'data' or 'json_data'
        if json is not None:
            kwargs["json"] = json
        else:
            kwargs["data"] = data

        try:
<<<<<<< HEAD
            if type == "form":
                response = requests.request(method, url, data=data, params=params, files=files, headers=self.headers, stream=True)
            else:
                response = requests.request(method, url, json=data, params=params, files=files, headers=self.headers)
=======
            response = requests.request(
                method,
                url,
                **kwargs
            )
>>>>>>> 1f9a09b0

            print(curlify.to_curl(response.request))
            response.raise_for_status()
            return response
        except requests.exceptions.RequestException as e:
<<<<<<< HEAD
            if response.status_code >= 400 and response.status_code < 500:
                json_data = response.json()
                error_message = ""

                if json_data:
                    if isinstance(json_data.get("data"), list):
                        error_messages = [error["message"] for error in json_data["data"]]
                        error_message = ", ".join(error_messages)
                    elif isinstance(json_data.get("data"), dict):
                        error_message = json_data.get("data").get("message")
                    else:
                        error_message = json_data.get("data")
                else:
                    error_message = "Client error: Bad request or unauthorized."

                raise APIClientError(
                        error_message, 
                        status_code=response.status_code
                    )

            elif response.status_code >= 500:
=======
            error_msg = ErrorHandler(e.response.status_code).handle()
            self.logger.error(error_msg)

            if not HUB_EXCEPTIONS:
>>>>>>> 1f9a09b0
                raise APIClientError(
                    error_msg,
                    status_code=response.status_code,
                )

    def get(self, endpoint, params=None):
        """
        Make a GET request to the API.

        Args:
            endpoint (str): The endpoint to append to the base URL for the request.
            params (dict, optional): Query parameters for the request. Defaults to None.

        Returns:
            requests.Response: The response object from the HTTP GET request.
        """
        return self._make_request("GET", endpoint, params=params)

<<<<<<< HEAD
    def post(self, endpoint, data=None, files=None, type="json"):
=======
    def post(self, endpoint, data=None, json=None, files=None):
>>>>>>> 1f9a09b0
        """
        Make a POST request to the API.

        Args:
            endpoint (str): The endpoint to append to the base URL for the request.
            data (dict, optional): Data to be sent in the request's body. Defaults to None.

        Returns:
            requests.Response: The response object from the HTTP POST request.
        """
<<<<<<< HEAD
        return self._make_request("POST", endpoint, data=data, files=files, type=type)
=======
        return self._make_request("POST", endpoint, data=data, json=json, files=files)
>>>>>>> 1f9a09b0

    def put(self, endpoint, data=None, json=None):
        """
        Make a PUT request to the API.

        Args:
            endpoint (str): The endpoint to append to the base URL for the request.
            data (dict, optional): Data to be sent in the request's body. Defaults to None.

        Returns:
            requests.Response: The response object from the HTTP PUT request.
        """
        return self._make_request("PUT", endpoint, data=data, json=json)

    def delete(self, endpoint, params=None):
        """
        Make a DELETE request to the API.

        Args:
            endpoint (str): The endpoint to append to the base URL for the request.

        Returns:
            requests.Response: The response object from the HTTP DELETE request.
        """
        return self._make_request("DELETE", endpoint, params=params)
    
    def patch(self, endpoint, data=None, json=None):
        """
        Make a PATCH request to the API.

        Args:
            endpoint (str): The endpoint to append to the base URL for the request.
            data (dict, optional): Data to be sent in the request's body. Defaults to None.

        Returns:
            requests.Response: The response object from the HTTP PATCH request.
        """
<<<<<<< HEAD
        return self._make_request("PATCH", endpoint, data=data)


class APIClientMixin:

    def __init__(self, api_url, base_endpoint, headers):
        """
        Initialize a CRUDClient instance.

        Args:
            base_endpoint (str): The base endpoint URL for the API.
            headers (dict): Headers to be included in API requests.

        Returns:
            None
        """    
        self.api_client = APIClient(f"{api_url}/{base_endpoint}", headers=headers)

    def _handle_request(self, request_func, *args, **kwargs):
        """
        Handles an API request, logging errors and handling exceptions.

        Args:
            request_func (callable): The API request function to be executed.
            *args: Variable length argument list for the request function.
            **kwargs: Arbitrary keyword arguments for the request function.

        Returns:
            dict or None: Parsed JSON response if successful, None on failure.
        """
        try:
            response = request_func(*args, **kwargs)
            response.raise_for_status()
            try:
                return response.json()
            except JSONDecodeError:
                return response.text
        except APIClientError as e:
            self.logger.error(ErrorHandler(e.status_code, e.message).handle())
            return None
=======
        return self._make_request("PATCH", endpoint, data=data, json=json)
>>>>>>> 1f9a09b0
<|MERGE_RESOLUTION|>--- conflicted
+++ resolved
@@ -1,12 +1,8 @@
 from json import JSONDecodeError
 import requests
 from .error_handler import ErrorHandler
-<<<<<<< HEAD
-import curlify
-=======
 from .config import HUB_EXCEPTIONS
 from .logger import logger
->>>>>>> 1f9a09b0
 
 class APIClientError(Exception):
     def __init__(self, message, status_code=None):
@@ -31,11 +27,7 @@
         self.headers = headers
         self.logger = logger
 
-<<<<<<< HEAD
-    def _make_request(self, method, endpoint, data=None, params=None, files=None, type="json"):
-=======
     def _make_request(self, method, endpoint, data=None, json=None, params=None, files=None, stream=False):
->>>>>>> 1f9a09b0
         """
         Make an HTTP request to the API.
 
@@ -72,51 +64,20 @@
             kwargs["data"] = data
 
         try:
-<<<<<<< HEAD
-            if type == "form":
-                response = requests.request(method, url, data=data, params=params, files=files, headers=self.headers, stream=True)
-            else:
-                response = requests.request(method, url, json=data, params=params, files=files, headers=self.headers)
-=======
             response = requests.request(
                 method,
                 url,
                 **kwargs
             )
->>>>>>> 1f9a09b0
 
             print(curlify.to_curl(response.request))
             response.raise_for_status()
             return response
         except requests.exceptions.RequestException as e:
-<<<<<<< HEAD
-            if response.status_code >= 400 and response.status_code < 500:
-                json_data = response.json()
-                error_message = ""
-
-                if json_data:
-                    if isinstance(json_data.get("data"), list):
-                        error_messages = [error["message"] for error in json_data["data"]]
-                        error_message = ", ".join(error_messages)
-                    elif isinstance(json_data.get("data"), dict):
-                        error_message = json_data.get("data").get("message")
-                    else:
-                        error_message = json_data.get("data")
-                else:
-                    error_message = "Client error: Bad request or unauthorized."
-
-                raise APIClientError(
-                        error_message, 
-                        status_code=response.status_code
-                    )
-
-            elif response.status_code >= 500:
-=======
             error_msg = ErrorHandler(e.response.status_code).handle()
             self.logger.error(error_msg)
 
             if not HUB_EXCEPTIONS:
->>>>>>> 1f9a09b0
                 raise APIClientError(
                     error_msg,
                     status_code=response.status_code,
@@ -135,11 +96,7 @@
         """
         return self._make_request("GET", endpoint, params=params)
 
-<<<<<<< HEAD
-    def post(self, endpoint, data=None, files=None, type="json"):
-=======
     def post(self, endpoint, data=None, json=None, files=None):
->>>>>>> 1f9a09b0
         """
         Make a POST request to the API.
 
@@ -150,11 +107,7 @@
         Returns:
             requests.Response: The response object from the HTTP POST request.
         """
-<<<<<<< HEAD
-        return self._make_request("POST", endpoint, data=data, files=files, type=type)
-=======
         return self._make_request("POST", endpoint, data=data, json=json, files=files)
->>>>>>> 1f9a09b0
 
     def put(self, endpoint, data=None, json=None):
         """
@@ -192,47 +145,4 @@
         Returns:
             requests.Response: The response object from the HTTP PATCH request.
         """
-<<<<<<< HEAD
-        return self._make_request("PATCH", endpoint, data=data)
-
-
-class APIClientMixin:
-
-    def __init__(self, api_url, base_endpoint, headers):
-        """
-        Initialize a CRUDClient instance.
-
-        Args:
-            base_endpoint (str): The base endpoint URL for the API.
-            headers (dict): Headers to be included in API requests.
-
-        Returns:
-            None
-        """    
-        self.api_client = APIClient(f"{api_url}/{base_endpoint}", headers=headers)
-
-    def _handle_request(self, request_func, *args, **kwargs):
-        """
-        Handles an API request, logging errors and handling exceptions.
-
-        Args:
-            request_func (callable): The API request function to be executed.
-            *args: Variable length argument list for the request function.
-            **kwargs: Arbitrary keyword arguments for the request function.
-
-        Returns:
-            dict or None: Parsed JSON response if successful, None on failure.
-        """
-        try:
-            response = request_func(*args, **kwargs)
-            response.raise_for_status()
-            try:
-                return response.json()
-            except JSONDecodeError:
-                return response.text
-        except APIClientError as e:
-            self.logger.error(ErrorHandler(e.status_code, e.message).handle())
-            return None
-=======
-        return self._make_request("PATCH", endpoint, data=data, json=json)
->>>>>>> 1f9a09b0
+        return self._make_request("PATCH", endpoint, data=data, json=json)