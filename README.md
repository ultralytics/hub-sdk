<<<<<<< HEAD
# Quickstart: Installing HUB-SDK

Welcome to the HUB-SDK installation guide, where we'll walk you through the steps to set up HUB-SDK, a powerful tool for various tasks. Follow these instructions to ensure a smooth and professional installation experience.

  

## Prerequisites
Before you begin, make sure you have the following prerequisites in place:

  

-  **Python:** Ensure you have Python installed on your system. You can download Python from [python.org](https://www.python.org/downloads/) if you don't have it already.

-  **Git (Optional):** If you plan to install HUB-SDK from the GitHub repository, make sure you have Git installed on your system. You can download Git from [git-scm.com](https://git-scm.com/downloads).  

## Installation Methods
There are two primary methods for installing HUB-SDK: using PyPI for the latest stable release or cloning the Ultralytics GitHub repository for the most up-to-date version. Additionally, Docker can be used to run HUB-SDK in an isolated container, eliminating the need for local installation.

### Installing from PyPI
To install the latest stable release of HUB-SDK from PyPI, run the following command:

```sh
pip  install  hub-sdk
```
=======
# HUB-SDK by Ultralytics

## Quickstart: Installing HUB-SDK

Welcome to the HUB-SDK installation guide, where we'll walk you through the steps to set up HUB-SDK, a powerful tool for various tasks. Follow these instructions to ensure a smooth and professional installation experience.

  

## Prerequisites
Before you begin, make sure you have the following prerequisites in place:

  

-  **Python:** Ensure you have Python installed on your system. You can download Python from [python.org](https://www.python.org/downloads/) if you don't have it already.

-  **Git (Optional):** If you plan to install HUB-SDK from the GitHub repository, make sure you have Git installed on your system. You can download Git from [git-scm.com](https://git-scm.com/downloads).  

## Installation Methods
There are two primary methods for installing HUB-SDK: using PyPI for the latest stable release or cloning the Ultralytics GitHub repository for the most up-to-date version. Additionally, Docker can be used to run HUB-SDK in an isolated container, eliminating the need for local installation.

### Installing from PyPI
To install the latest stable release of HUB-SDK from PyPI, run the following command:

```sh
pip  install  hub-sdk
```

## Usage


This guide provides step-by-step instructions on how to use the HUB-SDK to perform CRUD operations for Models, Datasets, and Projects.


### 1. Import HUB-SDK

```python
from hub_sdk import HUBClient
```

### 2. Use Credentials

Choose one of the following methods to set credentials for authentication:

### Using API Key

```python
credentials = {"api_key": "API-KEY"}
or
credentials = {"email": "USER-EMAIL", "password": "PASSWORD"}
```

### 3. Initialize the Client
Initialize the HUB-SDK client with the provided credentials.
```
client = HUBClient(credentials)

```

### For Project
The code snippet for a project encapsulates a set of operations for managing a project within a given system. It includes creating a project, updating its data, and deleting the project. The project object represents the project associated with the specified "ID".
```
project = client.project("ID")
create_project = project.create_project("<valid data>")
update_project = project.update("<update valid data>")
deleted_project = project.delete()
```
### For Model
This code snippet pertains to operations related to a model within the system. It defines actions for creating, updating, and deleting a model.
```
model = client.model("ID")
create_model = model.create_project("<valid data>")
update_model = model.update("<update valid data>")
deleted_model = model.delete()
```


### For Dataset
This part of the code focuses on actions related to datasets within the system. It outlines functions for creating, updating, and deleting a dataset.
```
dataset = client.dataset("ID")
create_dataset = dataset.create_project("<valid data>")
update_dataset = dataset.update("<update valid data>")
deleted_dataset = dataset.delete()
```

# License

Ultralytics offers two licensing options to cater to various use cases:

- **AGPL-3.0 License**: This [OSI-approved](https://opensource.org/licenses/) open-source license is suitable for students and enthusiasts, promoting open collaboration and knowledge sharing. Please see the [LICENSE](https://github.com/ultralytics/ultralytics/blob/main/LICENSE) file for more details.
- **Enterprise License**: Tailored for commercial use, this license allows seamless integration of Ultralytics software and AI models into commercial products and services, bypassing the open-source requirements of AGPL-3.0. If your use case involves embedding our solutions into a commercial offering, please reach out via [Ultralytics Licensing](https://ultralytics.com/license).

# Contact

For Ultralytics bug reports and feature requests, please visit [GitHub Issues](https://github.com/ultralytics/ultralytics/issues), and join our [Discord](https://ultralytics.com/discord) community for questions and discussions!

## Follow Us on Social Media

- [GitHub](https://github.com/ultralytics)
- [LinkedIn](https://www.linkedin.com/company/ultralytics/)
- [Twitter](https://twitter.com/ultralytics)
- [YouTube](https://youtube.com/ultralytics)
- [TikTok](https://www.tiktok.com/@ultralytics)
- [Instagram](https://www.instagram.com/ultralytics/)
- [Discord](https://ultralytics.com/discord)
>>>>>>> 3c2d448e
<|MERGE_RESOLUTION|>--- conflicted
+++ resolved
@@ -1,29 +1,3 @@
-<<<<<<< HEAD
-# Quickstart: Installing HUB-SDK
-
-Welcome to the HUB-SDK installation guide, where we'll walk you through the steps to set up HUB-SDK, a powerful tool for various tasks. Follow these instructions to ensure a smooth and professional installation experience.
-
-  
-
-## Prerequisites
-Before you begin, make sure you have the following prerequisites in place:
-
-  
-
--  **Python:** Ensure you have Python installed on your system. You can download Python from [python.org](https://www.python.org/downloads/) if you don't have it already.
-
--  **Git (Optional):** If you plan to install HUB-SDK from the GitHub repository, make sure you have Git installed on your system. You can download Git from [git-scm.com](https://git-scm.com/downloads).  
-
-## Installation Methods
-There are two primary methods for installing HUB-SDK: using PyPI for the latest stable release or cloning the Ultralytics GitHub repository for the most up-to-date version. Additionally, Docker can be used to run HUB-SDK in an isolated container, eliminating the need for local installation.
-
-### Installing from PyPI
-To install the latest stable release of HUB-SDK from PyPI, run the following command:
-
-```sh
-pip  install  hub-sdk
-```
-=======
 # HUB-SDK by Ultralytics
 
 ## Quickstart: Installing HUB-SDK
@@ -128,5 +102,4 @@
 - [YouTube](https://youtube.com/ultralytics)
 - [TikTok](https://www.tiktok.com/@ultralytics)
 - [Instagram](https://www.instagram.com/ultralytics/)
-- [Discord](https://ultralytics.com/discord)
->>>>>>> 3c2d448e
+- [Discord](https://ultralytics.com/discord)