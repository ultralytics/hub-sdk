--- conflicted
+++ resolved
@@ -57,34 +57,16 @@
             response = super().read(self.id)
 
             if response is None:
-<<<<<<< HEAD
-                self.logger.error("Received no response from the server for project id %s", self.id)
-=======
                 self.logger.error(f"Received no response from the server for project ID: {self.id}")
->>>>>>> 0b5b7a91
                 return
 
             # Check if the response has a .json() method (it should if it's a response object)
             if not hasattr(response, "json"):
-<<<<<<< HEAD
-                self.logger.error("Invalid response object received for project id %s", self.id)
-=======
                 self.logger.error(f"Invalid response object received for project ID: {self.id}")
->>>>>>> 0b5b7a91
                 return
 
             resp_data = response.json()
             if resp_data is None:
-<<<<<<< HEAD
-                self.logger.error("No data received in the response for project id %s", self.id)
-                return
-
-            self.data = resp_data.get("data", {})
-            self.logger.debug("Project data retrieved for id %s", self.id)
-
-        except Exception as e:
-            self.logger.error("An error occurred while retrieving data for project id %s: %s", self.id, str(e))
-=======
                 self.logger.error(f"No data received in the response for project ID: {self.id}")
                 return
 
@@ -93,7 +75,6 @@
 
         except Exception as e:
             self.logger.error(f"An error occurred while retrieving data for project ID: {self.id}, {str(e)}")
->>>>>>> 0b5b7a91
 
     def create_project(self, project_data: dict) -> None:
         """
