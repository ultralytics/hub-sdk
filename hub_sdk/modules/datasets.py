--- conflicted
+++ resolved
@@ -50,15 +50,7 @@
         Returns:
             (None): The method does not return a value.
         """
-<<<<<<< HEAD
-        if self.id:
-            resp = super().read(self.id).json()
-            self.data = resp.get("data", {})
-            self.logger.debug(f"Dataset id is {self.id}")
-        else:
-=======
         if not self.id:
->>>>>>> e757295e
             self.logger.error("No dataset id has been set. Update the dataset id or create a dataset.")
             return
 
