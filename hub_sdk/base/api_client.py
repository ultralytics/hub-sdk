import requests

from hub_sdk.config import HUB_EXCEPTIONS
from hub_sdk.helpers.error_handler import ErrorHandler
from hub_sdk.helpers.logger import logger


class APIClientError(Exception):
    def __init__(self, message: str, status_code: int = None):
        super().__init__(message)
        self.status_code = status_code
        self.message = message

    def __str__(self) -> str:
        return f"{self.__class__.__name__}: {self.args[0]}"


class APIClient:
    def __init__(self, base_url: str, headers: dict = None):
        """
        Initialize an instance of the APIClient class.

        Args:
            base_url (str): The base URL for the API.
            headers (dict, optional): Headers to be included in each request. Defaults to None.
        """
        self.base_url = base_url
        self.headers = headers
        self.logger = logger

    def _make_request(
        self, method: str, endpoint: str, data: dict = None, json=None, params=None, files=None, stream: bool = False
    ):
        """
        Make an HTTP request to the API.

        Args:
            method (str): The HTTP method to use for the request (e.g., "GET", "POST").
            endpoint (str): The endpoint to append to the base URL for the request.
            data (dict, optional): Data to be sent in the request's body. Defaults to None.
            json_data (dict, optional): JSON data to be sent in the request's body. Defaults to None.
            params (dict, optional): Query parameters for the request. Defaults to None.
            files (dict, optional): Files to be sent as part of the form data. Defaults to None.
            stream (bool, optional): Whether to stream the response content. Defaults to False.

        Returns:
            requests.Response: The response object from the HTTP request.

        Raises:
            APIClientError: If an error occurs during the request, this exception is raised with an appropriate message
                            based on the HTTP status code.
        """
        # Overwrite the base url if a http url is submitted
        url = endpoint if endpoint.startswith("http") else self.base_url + endpoint

        kwargs = {"params": params, "files": files, "headers": self.headers, "stream": stream}

        # Determine the request data based on 'data' or 'json_data'
        if json is not None:
            kwargs["json"] = json
        else:
            kwargs["data"] = data

        try:
            response = requests.request(method, url, **kwargs)

            response.raise_for_status()
            return response
        except requests.exceptions.RequestException as e:
            status_code = None
            # To handle Timeout and ConnectionError exceptions
            if hasattr(e, "response") and e.response:
                status_code = e.response.status_code

            error_msg = ErrorHandler(status_code).handle()
            self.logger.error(error_msg)

            if not HUB_EXCEPTIONS:
<<<<<<< HEAD
                raise APIClientError(
                    error_msg,
                    status_code=status_code,
                )
=======
                raise APIClientError(error_msg, status_code=response.status_code) from e
>>>>>>> 75850fab

    def get(self, endpoint: str, params=None):
        """
        Make a GET request to the API.

        Args:
            endpoint (str): The endpoint to append to the base URL for the request.
            params (dict, optional): Query parameters for the request. Defaults to None.

        Returns:
            requests.Response: The response object from the HTTP GET request.
        """
        return self._make_request("GET", endpoint, params=params)

    def post(self, endpoint: str, data: dict = None, json=None, files=None):
        """
        Make a POST request to the API.

        Args:
            endpoint (str): The endpoint to append to the base URL for the request.
            data (dict, optional): Data to be sent in the request's body. Defaults to None.

        Returns:
            requests.Response: The response object from the HTTP POST request.
        """
        return self._make_request("POST", endpoint, data=data, json=json, files=files)

    def put(self, endpoint: str, data=None, json=None):
        """
        Make a PUT request to the API.

        Args:
            endpoint (str): The endpoint to append to the base URL for the request.
            data (dict, optional): Data to be sent in the request's body. Defaults to None.

        Returns:
            requests.Response: The response object from the HTTP PUT request.
        """
        return self._make_request("PUT", endpoint, data=data, json=json)

    def delete(self, endpoint: str, params=None):
        """
        Make a DELETE request to the API.

        Args:
            endpoint (str): The endpoint to append to the base URL for the request.

        Returns:
            requests.Response: The response object from the HTTP DELETE request.
        """
        return self._make_request("DELETE", endpoint, params=params)

    def patch(self, endpoint: str, data=None, json=None):
        """
        Make a PATCH request to the API.

        Args:
            endpoint (str): The endpoint to append to the base URL for the request.
            data (dict, optional): Data to be sent in the request's body. Defaults to None.

        Returns:
            requests.Response: The response object from the HTTP PATCH request.
        """
        return self._make_request("PATCH", endpoint, data=data, json=json)<|MERGE_RESOLUTION|>--- conflicted
+++ resolved
@@ -76,14 +76,7 @@
             self.logger.error(error_msg)
 
             if not HUB_EXCEPTIONS:
-<<<<<<< HEAD
-                raise APIClientError(
-                    error_msg,
-                    status_code=status_code,
-                )
-=======
                 raise APIClientError(error_msg, status_code=response.status_code) from e
->>>>>>> 75850fab
 
     def get(self, endpoint: str, params=None):
         """
