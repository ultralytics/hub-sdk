--- conflicted
+++ resolved
@@ -256,21 +256,12 @@
             Any: The response from the upload request.
         """
         try:
-<<<<<<< HEAD
             if Path(f"{file}").is_file():
                 with open(file, "rb") as f:
                     dataset_file = f.read()
                 endpoint = f"/{id}/upload"
                 filename = file.split("/")[-1]
                 files = {filename: dataset_file}
-=======
-            base_path = os.getcwd()
-            if Path(f'{base_path}/{file}').is_file():
-                with open(file, 'rb') as f:
-                    dataset_file = f.read()
-                endpoint = f'/{id}/upload'
-                files = {file: dataset_file}
->>>>>>> 93a9265c
                 r = self.post(endpoint, files=files)
                 self.logger.debug('Dataset uploaded successfully.')
                 return r
