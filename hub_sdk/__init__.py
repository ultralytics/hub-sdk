--- conflicted
+++ resolved
@@ -3,9 +3,5 @@
 from hub_sdk.config import HUB_API_ROOT, HUB_WEB_ROOT
 from hub_sdk.hub_client import HUBClient
 
-<<<<<<< HEAD
-__version__ = "0.0.0"
-=======
 __version__ = "0.0.2"
->>>>>>> 862df4b9
 __all__ = "__version__", "HUBClient", "HUB_API_ROOT", "HUB_WEB_ROOT"