--- conflicted
+++ resolved
@@ -3,10 +3,6 @@
 from .datasets import Datasets, DatasetList
 from .teams import Teams, TeamList
 from .projects import Projects, ProjectList
-<<<<<<< HEAD
-
-=======
->>>>>>> 5bfef0e2
 import os
 
 def require_authentication(func):
@@ -26,6 +22,7 @@
         return func(self, *args, **kwargs)
     return wrapper
 
+  
 class HUBClient(Auth):
     """
     A client class for interacting with a HUB service, extending authentication capabilities.
@@ -43,6 +40,7 @@
         api_key (str): The API key for authentication.
         id_token (str): The identity token for authentication.
     """
+    
     def __init__(self, credentials=None):
         """
         Initializes the HUBClient instance.
