--- conflicted
+++ resolved
@@ -1,11 +1,9 @@
 from .auth import Auth
 from .models import Models
 from .datasets import Datasets
-<<<<<<< HEAD
 from .teams import Teams
 from .projects import Projects
-=======
->>>>>>> 6eeb9bf1
+
 import os
 
 def require_authentication(func):
@@ -28,7 +26,7 @@
 class HUBClient(Auth):
     """
     A client class for interacting with a HUB service, extending authentication capabilities.
-<<<<<<< HEAD
+
 
     Args:
         credentials (dict): A dictionary containing authentication credentials.
@@ -36,15 +34,6 @@
                             to retrieve the API key from the environment variable
                             "HUB_API_KEY".
 
-=======
-
-    Args:
-        credentials (dict): A dictionary containing authentication credentials.
-                            Defaults to None. If None, the client will attempt
-                            to retrieve the API key from the environment variable
-                            "HUB_API_KEY".
-
->>>>>>> 6eeb9bf1
     Attributes:
         authenticated (bool): Indicates whether the client is authenticated.
         api_key (str): The API key for authentication.
@@ -102,7 +91,6 @@
         Returns:
             Datasets: An instance of the Datasets class.
         """
-<<<<<<< HEAD
         return Datasets(self.get_auth_header())
     
     @require_authentication
@@ -124,6 +112,3 @@
             Projects: An instance of the Projects class.
         """
         return Projects(self.get_auth_header())
-=======
-        return Datasets(self.get_auth_header())
->>>>>>> 6eeb9bf1
