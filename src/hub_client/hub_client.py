--- conflicted
+++ resolved
@@ -1,13 +1,9 @@
 from .auth import Auth
-<<<<<<< HEAD
 from .models import ModelList, Models
 from .datasets import Datasets, DatasetList
 from .teams import Teams, TeamList
 from .projects import Projects, ProjectList
-=======
-from .models import Models
-from .datasets import Datasets
->>>>>>> 6eeb9bf1
+
 import os
 
 def require_authentication(func):
@@ -30,7 +26,6 @@
 class HUBClient(Auth):
     """
     A client class for interacting with a HUB service, extending authentication capabilities.
-<<<<<<< HEAD
 
     Args:
         credentials (dict): A dictionary containing authentication credentials.
@@ -38,15 +33,7 @@
                             to retrieve the API key from the environment variable
                             "HUB_API_KEY".
 
-=======
 
-    Args:
-        credentials (dict): A dictionary containing authentication credentials.
-                            Defaults to None. If None, the client will attempt
-                            to retrieve the API key from the environment variable
-                            "HUB_API_KEY".
-
->>>>>>> 6eeb9bf1
     Attributes:
         authenticated (bool): Indicates whether the client is authenticated.
         api_key (str): The API key for authentication.
@@ -84,8 +71,6 @@
         elif email and password:
             if self.authorize(email, password):
                 self.authenticated = True  
-
-<<<<<<< HEAD
 
     @require_authentication
     def model(self, arg):
@@ -179,26 +164,4 @@
         Returns:
             TeamList: An instance of the TeamList class.
         """
-        return TeamList(page_size, self.get_auth_header())
-=======
-
-    @require_authentication
-    def models(self):
-        """
-        Returns an instance of the Models class for interacting with models.
-
-        Returns:
-            Models: An instance of the Models class.
-        """
-        return Models(self.get_auth_header())
-
-    @require_authentication
-    def datasets(self):
-        """
-        Returns an instance of the Datasets class for interacting with datasets.
-
-        Returns:
-            Datasets: An instance of the Datasets class.
-        """
-        return Datasets(self.get_auth_header())
->>>>>>> 6eeb9bf1
+        return TeamList(page_size, self.get_auth_header())