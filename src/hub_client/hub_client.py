--- conflicted
+++ resolved
@@ -2,10 +2,7 @@
 from .models import Models
 from .datasets import Datasets
 from .teams import Teams
-<<<<<<< HEAD
 from .projects import Projects
-=======
->>>>>>> a7f2d05b
 
 import os
 
@@ -114,4 +111,4 @@
         Returns:
             Projects: An instance of the Projects class.
         """
-        return Projects(self.get_auth_header())
+        return Projects(self.get_auth_header())